
/****************************************************************************************
 * @file  Table.java
 *
 * @author   John Miller
 *
 * compile javac --enable-preview --release 21 *.java
 * run     java --enable-preview MovieDB    
 */

import java.io.*;
import java.util.*;
import java.util.function.*;
import java.util.stream.*;

import static java.lang.Boolean.*;
import static java.lang.StringTemplate.STR;
import static java.lang.System.arraycopy;
import static java.lang.System.out;

/****************************************************************************************
 * The Table class implements relational database tables (including attribute names, domains
 * and a list of tuples.  Five basic relational algebra operators are provided: project,
 * select, union, minus and join.  The insert data manipulation operator is also provided.
 * Missing are update and delete data manipulation operators.
 */
public class Table implements Serializable
{
    /** Relative path for storage directory
     */
    private static final String DIR = "store" + File.separator;

    /** Filename extension for database files
     */
    private static final String EXT = ".dbf";

    /** Counter for naming temporary tables.
     */
    private static int count = 0;

    /** Table name.
     */
    private final String name;

    /** Array of attribute names.
     */
    private final String [] attribute;

    /** Array of attribute domains: a domain may be
     *  integer types: Long, Integer, Short, Byte
     *  real types: Double, Float
     *  string types: Character, String
     */
    private final Class [] domain;

    /** Collection of tuples (data storage).
     */
    private final List <Comparable []> tuples;

    /** Primary key (the attributes forming). 
     */
    private final String [] key;

    /** Index into tuples (maps key to tuple).
     */
    private final Map <KeyType, Comparable []> index;

    /** The supported map types.
     */
    private enum MapType { NO_MAP, TREE_MAP, HASH_MAP, LINHASH_MAP, BPTREE_MAP }

    /** The map type to be used for indices.  Change as needed.
     */
    private static final MapType mType = MapType.NO_MAP;

    /************************************************************************************
     * Make a map (index) given the MapType.
     */
    private static Map <KeyType, Comparable []> makeMap ()
    {
        return switch (mType) {
        case NO_MAP      -> null;
        case TREE_MAP    -> new TreeMap <> ();
        case HASH_MAP    -> new HashMap <> ();
        //case LINHASH_MAP -> new LinHashMap <> (KeyType.class, Comparable [].class);
        //case BPTREE_MAP  -> new BpTreeMap <> (KeyType.class, Comparable [].class);
        default          -> null;
        }; // switch
    } // makeMap

    /************************************************************************************
     * Concatenate two arrays of type T to form a new wider array.
     *
     * @see http://stackoverflow.com/questions/80476/how-to-concatenate-two-arrays-in-java
     *
     * @param arr1  the first array
     * @param arr2  the second array
     * @return  a wider array containing all the values from arr1 and arr2
     */
    public static <T> T [] concat (T [] arr1, T [] arr2)
    {
        T [] result = Arrays.copyOf (arr1, arr1.length + arr2.length);
        arraycopy (arr2, 0, result, arr1.length, arr2.length);
        return result;
    } // concat

    //-----------------------------------------------------------------------------------
    // Constructors
    //-----------------------------------------------------------------------------------

    /************************************************************************************
     * Construct an empty table from the meta-data specifications.
     *
     * @param _name       the name of the relation
     * @param _attribute  the string containing attributes names
     * @param _domain     the string containing attribute domains (data types)
     * @param _key        the primary key
     */  
    public Table (String _name, String [] _attribute, Class [] _domain, String [] _key)
    {
        name      = _name;
        attribute = _attribute;
        domain    = _domain;
        key       = _key;
        tuples    = new ArrayList <> ();
        index     = makeMap ();
        out.println (Arrays.toString (domain));
    } // constructor

    /************************************************************************************
     * Construct a table from the meta-data specifications and data in _tuples list.
     *
     * @param _name       the name of the relation
     * @param _attribute  the string containing attributes names
     * @param _domain     the string containing attribute domains (data types)
     * @param _key        the primary key
     * @param _tuples     the list of tuples containing the data
     */  
    public Table (String _name, String [] _attribute, Class [] _domain, String [] _key,
                  List <Comparable []> _tuples)
    {
        name      = _name;
        attribute = _attribute;
        domain    = _domain;
        key       = _key;
        tuples    = _tuples;
        index     = makeMap ();
    } // constructor

    /************************************************************************************
     * Construct an empty table from the raw string specifications.
     *
     * @param _name       the name of the relation
     * @param attributes  the string containing attributes names
     * @param domains     the string containing attribute domains (data types)
     * @param _key        the primary key
     */
    public Table (String _name, String attributes, String domains, String _key)
    {
        this (_name, attributes.split (" "), findClass (domains.split (" ")), _key.split(" "));

        out.println (STR."DDL> create table \{name} (\{attributes})");
    } // constructor

    //----------------------------------------------------------------------------------
    // Public Methods
    //----------------------------------------------------------------------------------

    /************************************************************************************
     * Project the tuples onto a lower dimension by keeping only the given attributes.
     * Check whether the original key is included in the projection.
     *
     * #usage movie.project ("title year studioNo")
     *
     * @param attributes  the attributes to project onto
     * @return  a table of projected tuples
     */
    public Table project (String attributes)
    {
        out.println ("RA> " + name + ".project (" + attributes + ")");
        var attrs     = attributes.split (" ");
        var colDomain = extractDom (match (attrs), domain);
        var newKey    = (Arrays.asList (attrs).containsAll (Arrays.asList (key))) ? key : attrs;

        List <Comparable []> rows = new ArrayList <> ();

        for (var tuple : tuples) {
            var newTuple = new Comparable[attrs.length];
            for (int i = 0; i < attrs.length; i++) {
                newTuple[i] = tuple[Arrays.asList(attribute).indexOf(attrs[i])];
            }
            rows.add(newTuple);
        }

        return new Table (name + count++, attrs, colDomain, newKey, rows);
    } // project

    /************************************************************************************
     * Select the tuples satisfying the given predicate (Boolean function).
     *
     * #usage movie.select (t -> t[movie.col("year")].equals (1977))
     *
     * @param predicate  the check condition for tuples
     * @return  a table with tuples satisfying the predicate
     */
    public Table select (Predicate <Comparable []> predicate)
    {
        out.println (STR."RA> \{name}.select (\{predicate})");

        return new Table (name + count++, attribute, domain, key,
                   tuples.stream ().filter (t -> predicate.test (t))
                                   .collect (Collectors.toList ()));
    } // select

    /************************************************************************************
     * Select the tuples satisfying the given simple condition on attributes/constants
     * compared using an <op> ==, !=, <, <=, >, >=.
     *
     * #usage movie.select ("year == 1977")
     *
     * @param condition  the check condition as a string for tuples
     * @return  a table with tuples satisfying the condition
     */
    public Table select (String condition)
    {
        out.println (STR."RA> \{name}.select (\{condition})");

        List <Comparable []> rows = new ArrayList <> ();

        //  T O   B E   I M P L E M E N T E D

        var token = condition.split (" ");
        var colNo = col (token [0]);
        for (var t : tuples) {
            if (satifies (t, colNo, token [1], token [2])) rows.add (t);
        } // for

        return new Table (name + count++, attribute, domain, key, rows);
    } // select

    /************************************************************************************
     * Does tuple t satify the condition t[colNo] op value where op is ==, !=, <, <=, >, >=?
     *
     * #usage satisfies (t, 1, "<", "1980")
     *
     * @param colNo  the attribute's column number
     * @param op     the comparison operator
     * @param value  the value to compare with (must be converted, String -> domain type)
     * @return  whether the condition is satisfied
     */
    private boolean satifies (Comparable [] t, int colNo, String op, String value)
    {
        var t_A = t[colNo];
        out.println (STR."satisfies: \{t_A} \{op} \{value}");
        var valt = switch (domain [colNo].getSimpleName ()) {      // type converted
        case "Byte"      -> Byte.valueOf (value);
        case "Character" -> value.charAt (0);
        case "Double"    -> Double.valueOf (value);
        case "Float"     -> Float.valueOf (value);
        case "Integer"   -> Integer.valueOf (value);
        case "Long"      -> Long.valueOf (value);
        case "Short"     -> Short.valueOf (value);
        case "String"    -> value;
        default          -> value;
        }; // switch
        var comp = t_A.compareTo (valt);

        return switch (op) {
        case "==" -> comp == 0;
        case "!=" -> comp != 0;
        case "<"  -> comp <  0;
        case "<=" -> comp <= 0;
        case ">"  -> comp >  0;
        case ">=" -> comp >= 0;
        default   -> false;
        }; // switch
    } // satifies

    /************************************************************************************
     * Select the tuples satisfying the given key predicate (key = value).  Use an index
     * (Map) to retrieve the tuple with the given key value.  INDEXED SELECT algorithm.
     *
     * @param keyVal  the given key value
     * @return  a table with the tuple satisfying the key predicate
     */
    public Table select (KeyType keyVal)
    {
        out.println (STR."RA> \{name}.select (\{keyVal})");

        List <Comparable []> rows = new ArrayList <> ();

        //  T O   B E   I M P L E M E N T E D  - Project 2

        return new Table (name + count++, attribute, domain, key, rows);
    } // select

    /************************************************************************************
     * Union this table and table2.  Check that the two tables are compatible.
     *
     * #usage movie.union (show)
     *
     * @param table2  the rhs table in the union operation
     * @return  a table representing the union
     */
    public Table union (Table table2)
    {
        out.println (STR."RA> \{name}.union (\{table2.name})");
        if (! compatible (table2)) return null;

        List <Comparable []> rows = new ArrayList <> ();
        // Add all tuples from this table
        rows.addAll(tuples);

        // Add tuples from table2 that are not in this table
        for (Comparable[] tuple : table2.tuples) {
            boolean isDuplicate = false;
            for (Comparable[] existingTuple : rows) {
                if (Arrays.equals(tuple, existingTuple)) {
                    isDuplicate = true;
                    break;
                }
            }
            if (!isDuplicate) {
                rows.add(tuple);
            }
        }

        return new Table (name + count++, attribute, domain, key, rows);
    } // union

    /************************************************************************************
     * Take the difference of this table and table2.  Check that the two tables are
     * compatible.
     *
     * #usage movie.minus (show)
     *
     * @param table2  The rhs table in the minus operation
     * @return  a table representing the difference
     */
    public Table minus (Table table2)
    {
        out.println (STR."RA> \{name}.minus (\{table2.name})");
        if (! compatible (table2)) return null;

        List <Comparable []> rows = new ArrayList <> ();
        
        // Add tuples from this table that are not in table2
        for (Comparable[] tuple : tuples) {
            boolean isInTable2 = false;
            for (Comparable[] tuple2 : table2.tuples) {
                if (Arrays.equals(tuple, tuple2)) {
                    isInTable2 = true;
                    break;
                }
            }
            if (!isInTable2) {
                rows.add(tuple);
            }
        }

        return new Table (name + count++, attribute, domain, key, rows);
    } // minus

    /************************************************************************************
     * Join this table and table2 by performing an "equi-join".  Tuples from both tables
     * are compared requiring attributes1 to equal attributes2.  Disambiguate attribute
     * names by appending "2" to the end of any duplicate attribute name.  Implement using
     * a NESTED LOOP JOIN ALGORITHM.
     *
     * #usage movie.join ("studioName", "name", studio)
     *
     * @param attributes1  the attributes of this table to be compared (Foreign Key)
     * @param attributes2  the attributes of table2 to be compared (Primary Key)
     * @param table2       the rhs table in the join operation
     * @return  a table with tuples satisfying the equality predicate
     */
    public Table join (String attributes1, String attributes2, Table table2)
<<<<<<< HEAD
    {
        out.println (STR."RA> \{name}.join (\{attributes1}, \{attributes2}, \{table2.name})");

        var t_attrs = attributes1.split(" ");
        var u_attrs = attributes2.split(" ");
        var rows = new ArrayList<Comparable[]>();

        // Get the column positions for join attributes in both tables
        int[] t_cols = match(t_attrs);
        int[] u_cols = table2.match(u_attrs);

        // Create new attribute array with disambiguated names
        String[] newAttribute = disambiguateAttributes(this.attribute, table2.attribute);

        // Create new domain array
        Class[] newDomain = concat(domain, table2.domain);

        // Perform the equi-join using nested loop join algorithm
        for (Comparable[] t_tuple : tuples) {
            for (Comparable[] u_tuple : table2.tuples) {
                if (equalityCheck(t_tuple, u_tuple, t_cols, u_cols)) {
                    rows.add(concat(t_tuple, u_tuple));
                }
            }
        }
        return new Table(name + count++, newAttribute, newDomain, key, rows);
    } // join
=======
{
    out.println (STR."RA> \{name}.join (\{attributes1}, \{attributes2}, \{table2.name})");

    var t_attrs = attributes1.split (" ");
    var u_attrs = attributes2.split (" ");
    var rows    = new ArrayList <Comparable []> ();

    // Get the column positions for join attributes in both tables
    int[] t_cols = match(t_attrs);
    int[] u_cols = table2.match(u_attrs);

    // Create new attribute array with disambiguated names
    String[] newAttribute = disambiguateAttributes(this.attribute, table2.attribute);
    
    // Create new domain array
    Class[] newDomain = concat(domain, table2.domain);

    // Perform the equi-join using nested loop join algorithm
    for (Comparable[] t_tuple : tuples) {
        for (Comparable[] u_tuple : table2.tuples) {
            if (equalityCheck(t_tuple, u_tuple, t_cols, u_cols)) {
                rows.add(concat(t_tuple, u_tuple));
            }
        }
    }

    return new Table (name + count++, newAttribute, newDomain, key, rows);
}

private boolean equalityCheck(Comparable[] t_tuple, Comparable[] u_tuple, int[] t_cols, int[] u_cols) {
    for (int i = 0; i < t_cols.length; i++) {
        if (!t_tuple[t_cols[i]].equals(u_tuple[u_cols[i]])) {
            return false;
        }
    }
    return true;
}

private String[] disambiguateAttributes(String[] attrs1, String[] attrs2) {
    String[] result = new String[attrs1.length + attrs2.length];
    System.arraycopy(attrs1, 0, result, 0, attrs1.length);
    
    for (int i = 0; i < attrs2.length; i++) {
        String attr = attrs2[i];
        if (Arrays.asList(attrs1).contains(attr)) {
            result[attrs1.length + i] = attr + "2";
        } else {
            result[attrs1.length + i] = attr;
        }
    }
    
    return result;
}
>>>>>>> d0ee7cfe

    private boolean equalityCheck(Comparable[] t_tuple, Comparable[] u_tuple, int[] t_cols, int[] u_cols) {
        for (int i = 0; i < t_cols.length; i++) {
            if (!t_tuple[t_cols[i]].equals(u_tuple[u_cols[i]])) {
                return false;
            }
        }
        return true;
    }

    private String[] disambiguateAttributes(String[] attrs1, String[] attrs2) {
        String[] result = new String[attrs1.length + attrs2.length];
        System.arraycopy(attrs1, 0, result, 0, attrs1.length);

        for (int i = 0; i < attrs2.length; i++) {
            String attr = attrs2[i];
            if (Arrays.asList(attrs1).contains(attr)) {
                result[attrs1.length + i] = attr + "2";
            } else {
                result[attrs1.length + i] = attr;
            }
        }

        return result;
    }
    /**
     * **********************************************************************************
     * Join this table and table2 by performing a "theta-join". Tuples from both
     * tables are compared attribute1 <op> attribute2. Disambiguate attribute
     * names by appending "2" to the end of any duplicate attribute name.
     * Implement using a Nested Loop Join algorithm.
     *
     * #usage movie.join ("studioName == name", studio)
     *
     * @param condition the theta join condition
     * @param table2 the rhs table in the join operation
     * @return a table with tuples satisfying the condition
     */
    public Table join(String condition, Table table2) {
        out.println(STR."RA> \{name}.join (\{condition}, \{table2.name})");

        var rows = new ArrayList<Comparable[]>();

        // Parse the condition
        String[] condParts = condition.split(" ");
        String attribute1 = condParts[0];
        String operator = condParts[1];
        String attribute2 = condParts[2];

        // Find the indices of the attributes in the respective tables
        int index1 = Arrays.asList(attribute).indexOf(attribute1);
        int index2 = Arrays.asList(table2.attribute).indexOf(attribute2);

        for (Comparable[] row1 : tuples) {
            for (Comparable[] row2 : table2.tuples) {
                // Compare the attributes based on the operator
                boolean match = false;
                int comp = row1[index1].compareTo(row2[index2]);

                switch (operator) {
                    case "==":
                        match = comp == 0;
                        break;
                    case "!=":
                        match = comp != 0;
                        break;
                    case "<":
                        match = comp < 0;
                        break;
                    case "<=":
                        match = comp <= 0;
                        break;
                    case ">":
                        match = comp > 0;
                        break;
                    case ">=":
                        match = comp >= 0;
                        break;
                }

                if (match) {
                    // Create a new tuple for the joined table
                    Comparable[] newRow = new Comparable[attribute.length + table2.attribute.length];
                    System.arraycopy(row1, 0, newRow, 0, row1.length);
                    System.arraycopy(row2, 0, newRow, row1.length, row2.length);
                    rows.add(newRow);
                }
            }
        }

        // Concatenate attributes and domains
        String[] newAttributes = concat(attribute, table2.attribute);
        Class[] newDomains = concat(domain, table2.domain);

        // Disambiguate attribute names
        for (int i = 0; i < attribute.length; i++) {
            for (int j = 0; j < table2.attribute.length; j++) {
                if (attribute[i].equals(table2.attribute[j])) {
                    newAttributes[j + attribute.length] += "2";
                }
            }
        }

        return new Table(name + count++, newAttributes, newDomains, key, rows);
    } // join

    /************************************************************************************
     * Join this table and table2 by performing an "equi-join".  Same as above equi-join,
     * but implemented using an INDEXED JOIN algorithm.
     *
     * @param attributes1  the attributes of this table to be compared (Foreign Key)
     * @param attributes2  the attributes of table2 to be compared (Primary Key)
     * @param table2       the rhs table in the join operation
     * @return  a table with tuples satisfying the equality predicate
     */
    public Table i_join (String attributes1, String attributes2, Table table2)
    {
        //  T O   B E   I M P L E M E N T E D  - Project 2

        return null;

    } // i_join

    /************************************************************************************
     * Join this table and table2 by performing an NATURAL JOIN.  Tuples from both tables
     * are compared requiring common attributes to be equal.  The duplicate column is also
     * eliminated.
     *
     * #usage movieStar.join (starsIn)
     *
     * @param table2  the rhs table in the join operation
     * @return  a table with tuples satisfying the equality predicate
     */
    public Table join (Table table2)
    {
        out.println (STR."RA> \{name}.join (\{table2.name})");

        var rows = new ArrayList <Comparable []> ();

        //  T O   B E   I M P L E M E N T E D 

        // FIX - eliminate duplicate columns
        return new Table (name + count++, concat (attribute, table2.attribute),
                                          concat (domain, table2.domain), key, rows);
    } // join

    /************************************************************************************
     * Return the column position for the given attribute name or -1 if not found.
     *
     * @param attr  the given attribute name
     * @return  a column position
     */
    public int col (String attr)
    {
        for (var i = 0; i < attribute.length; i++) {
           if (attr.equals (attribute [i])) return i;
        } // for

        return -1;       // -1 => not found
    } // col

    /************************************************************************************
     * Insert a tuple to the table.
     *
     * #usage movie.insert ("Star_Wars", 1977, 124, "T", "Fox", 12345)
     *
     * @param tup  the array of attribute values forming the tuple
     * @return  whether insertion was successful
     */
    public boolean insert (Comparable [] tup)
    {
        out.println (STR."DML> insert into \{name} values (\{Arrays.toString (tup)})");

        if (typeCheck (tup)) {
            tuples.add (tup);
            var keyVal = new Comparable [key.length];
            var cols   = match (key);
            for (var j = 0; j < keyVal.length; j++) keyVal [j] = tup [cols [j]];
            if (mType != MapType.NO_MAP) index.put (new KeyType (keyVal), tup);
            return true;
        } else {
            return false;
        } // if
    } // insert

    /************************************************************************************
     * Get the name of the table.
     *
     * @return  the table's name
     */
    public String getName ()
    {
        return name;
    } // getName

    /************************************************************************************
     * Print this table.
     */
    public void print ()
    {
        out.println (STR."\n Table \{name}");
        out.print ("|-");
        out.print ("---------------".repeat (attribute.length));
        out.println ("-|");
        out.print ("| ");
        for (var a : attribute) out.printf ("%15s", a);
        out.println (" |");
        out.print ("|-");
        out.print ("---------------".repeat (attribute.length));
        out.println ("-|");
        for (var tup : tuples) {
            out.print ("| ");
            for (var attr : tup) out.printf ("%15s", attr);
            out.println (" |");
        } // for
        out.print ("|-");
        out.print ("---------------".repeat (attribute.length));
        out.println ("-|");
    } // print

    /************************************************************************************
     * Print this table's index (Map).
     */
    public void printIndex ()
    {
        out.println (STR."\n Index for \{name}");
        out.println ("-------------------");
        if (mType != MapType.NO_MAP) {
            for (var e : index.entrySet ()) {
                out.println (STR."\{e.getKey ()} -> \{Arrays.toString (e.getValue ())}");
            } // for
        } // if
        out.println ("-------------------");
    } // printIndex

    /************************************************************************************
     * Load the table with the given name into memory. 
     *
     * @param name  the name of the table to load
     */
    public static Table load (String name)
    {
        Table tab = null;
        try {
            ObjectInputStream ois = new ObjectInputStream (new FileInputStream (DIR + name + EXT));
            tab = (Table) ois.readObject ();
            ois.close ();
        } catch (IOException ex) {
            out.println ("load: IO Exception");
            ex.printStackTrace ();
        } catch (ClassNotFoundException ex) {
            out.println ("load: Class Not Found Exception");
            ex.printStackTrace ();
        } // try
        return tab;
    } // load

    /************************************************************************************
     * Save this table in a file.
     */
    public void save ()
    {
        try {
            var oos = new ObjectOutputStream (new FileOutputStream (DIR + name + EXT));
            oos.writeObject (this);
            oos.close ();
        } catch (IOException ex) {
            out.println ("save: IO Exception");
            ex.printStackTrace ();
        } // try
    } // save

    //----------------------------------------------------------------------------------
    // Private Methods
    //----------------------------------------------------------------------------------

    /************************************************************************************
     * Determine whether the two tables (this and table2) are compatible, i.e., have
     * the same number of attributes each with the same corresponding domain.
     *
     * @param table2  the rhs table
     * @return  whether the two tables are compatible
     */
    private boolean compatible (Table table2)
    {
        if (domain.length != table2.domain.length) {
            out.println ("compatible ERROR: table have different arity");
            return false;
        } // if
        for (var j = 0; j < domain.length; j++) {
            if (domain [j] != table2.domain [j]) {
                out.println (STR."compatible ERROR: tables disagree on domain \{j}");
                return false;
            } // if
        } // for
        return true;
    } // compatible

    /************************************************************************************
     * Match the column and attribute names to determine the domains.
     *
     * @param column  the array of column names
     * @return  an array of column index positions
     */
    private int [] match (String [] column)
    {
        int [] colPos = new int [column.length];

        for (var j = 0; j < column.length; j++) {
            var matched = false;
            for (var k = 0; k < attribute.length; k++) {
                if (column [j].equals (attribute [k])) {
                    matched = true;
                    colPos [j] = k;
                } // for
            } // for
            if ( ! matched) out.println (STR."match: domain not found for \{column [j]}");
        } // for

        return colPos;
    } // match

    /************************************************************************************
     * Extract the attributes specified by the column array from tuple t.
     *
     * @param t       the tuple to extract from
     * @param column  the array of column names
     * @return  a smaller tuple extracted from tuple t 
     */
    private Comparable [] extract (Comparable [] t, String [] column)
    {
        var tup    = new Comparable [column.length];
        var colPos = match (column);
        for (var j = 0; j < column.length; j++) tup [j] = t [colPos [j]];
        return tup;
    } // extract

    /************************************************************************************
     * Check the size of the tuple (number of elements in array) as well as the type of
     * each value to ensure it is from the right domain. 
     *
     * @param t  the tuple as a array of attribute values
     * @return  whether the tuple has the right size and values that comply
     *          with the given domains
     */
    private boolean typeCheck (Comparable [] t)
    { 
        //  T O   B E   I M P L E M E N T E D 

        return true;      // change once implemented
    } // typeCheck

    /************************************************************************************
     * Find the classes in the "java.lang" package with given names.
     *
     * @param className  the array of class name (e.g., {"Integer", "String"})
     * @return  an array of Java classes
     */
    private static Class [] findClass (String [] className)
    {
        var classArray = new Class [className.length];

        for (var i = 0; i < className.length; i++) {
            try {
                classArray [i] = Class.forName (STR."java.lang.\{className [i]}");
            } catch (ClassNotFoundException ex) {
                out.println (STR."findClass: \{ex}");
            } // try
        } // for

        return classArray;
    } // findClass

    /************************************************************************************
     * Extract the corresponding domains.
     *
     * @param colPos  the column positions to extract.
     * @param group   where to extract from
     * @return  the extracted domains
     */
    private Class [] extractDom (int [] colPos, Class [] group)
    {
        var obj = new Class [colPos.length];

        for (var j = 0; j < colPos.length; j++) {
            obj [j] = group [colPos [j]];
        } // for

        return obj;
    } // extractDom

} // Table

<|MERGE_RESOLUTION|>--- conflicted
+++ resolved
@@ -1,853 +1,782 @@
-
-/****************************************************************************************
- * @file  Table.java
- *
- * @author   John Miller
- *
- * compile javac --enable-preview --release 21 *.java
- * run     java --enable-preview MovieDB    
- */
-
-import java.io.*;
-import java.util.*;
-import java.util.function.*;
-import java.util.stream.*;
-
-import static java.lang.Boolean.*;
-import static java.lang.StringTemplate.STR;
-import static java.lang.System.arraycopy;
-import static java.lang.System.out;
-
-/****************************************************************************************
- * The Table class implements relational database tables (including attribute names, domains
- * and a list of tuples.  Five basic relational algebra operators are provided: project,
- * select, union, minus and join.  The insert data manipulation operator is also provided.
- * Missing are update and delete data manipulation operators.
- */
-public class Table implements Serializable
-{
-    /** Relative path for storage directory
-     */
-    private static final String DIR = "store" + File.separator;
-
-    /** Filename extension for database files
-     */
-    private static final String EXT = ".dbf";
-
-    /** Counter for naming temporary tables.
-     */
-    private static int count = 0;
-
-    /** Table name.
-     */
-    private final String name;
-
-    /** Array of attribute names.
-     */
-    private final String [] attribute;
-
-    /** Array of attribute domains: a domain may be
-     *  integer types: Long, Integer, Short, Byte
-     *  real types: Double, Float
-     *  string types: Character, String
-     */
-    private final Class [] domain;
-
-    /** Collection of tuples (data storage).
-     */
-    private final List <Comparable []> tuples;
-
-    /** Primary key (the attributes forming). 
-     */
-    private final String [] key;
-
-    /** Index into tuples (maps key to tuple).
-     */
-    private final Map <KeyType, Comparable []> index;
-
-    /** The supported map types.
-     */
-    private enum MapType { NO_MAP, TREE_MAP, HASH_MAP, LINHASH_MAP, BPTREE_MAP }
-
-    /** The map type to be used for indices.  Change as needed.
-     */
-    private static final MapType mType = MapType.NO_MAP;
-
-    /************************************************************************************
-     * Make a map (index) given the MapType.
-     */
-    private static Map <KeyType, Comparable []> makeMap ()
-    {
-        return switch (mType) {
-        case NO_MAP      -> null;
-        case TREE_MAP    -> new TreeMap <> ();
-        case HASH_MAP    -> new HashMap <> ();
-        //case LINHASH_MAP -> new LinHashMap <> (KeyType.class, Comparable [].class);
-        //case BPTREE_MAP  -> new BpTreeMap <> (KeyType.class, Comparable [].class);
-        default          -> null;
-        }; // switch
-    } // makeMap
-
-    /************************************************************************************
-     * Concatenate two arrays of type T to form a new wider array.
-     *
-     * @see http://stackoverflow.com/questions/80476/how-to-concatenate-two-arrays-in-java
-     *
-     * @param arr1  the first array
-     * @param arr2  the second array
-     * @return  a wider array containing all the values from arr1 and arr2
-     */
-    public static <T> T [] concat (T [] arr1, T [] arr2)
-    {
-        T [] result = Arrays.copyOf (arr1, arr1.length + arr2.length);
-        arraycopy (arr2, 0, result, arr1.length, arr2.length);
-        return result;
-    } // concat
-
-    //-----------------------------------------------------------------------------------
-    // Constructors
-    //-----------------------------------------------------------------------------------
-
-    /************************************************************************************
-     * Construct an empty table from the meta-data specifications.
-     *
-     * @param _name       the name of the relation
-     * @param _attribute  the string containing attributes names
-     * @param _domain     the string containing attribute domains (data types)
-     * @param _key        the primary key
-     */  
-    public Table (String _name, String [] _attribute, Class [] _domain, String [] _key)
-    {
-        name      = _name;
-        attribute = _attribute;
-        domain    = _domain;
-        key       = _key;
-        tuples    = new ArrayList <> ();
-        index     = makeMap ();
-        out.println (Arrays.toString (domain));
-    } // constructor
-
-    /************************************************************************************
-     * Construct a table from the meta-data specifications and data in _tuples list.
-     *
-     * @param _name       the name of the relation
-     * @param _attribute  the string containing attributes names
-     * @param _domain     the string containing attribute domains (data types)
-     * @param _key        the primary key
-     * @param _tuples     the list of tuples containing the data
-     */  
-    public Table (String _name, String [] _attribute, Class [] _domain, String [] _key,
-                  List <Comparable []> _tuples)
-    {
-        name      = _name;
-        attribute = _attribute;
-        domain    = _domain;
-        key       = _key;
-        tuples    = _tuples;
-        index     = makeMap ();
-    } // constructor
-
-    /************************************************************************************
-     * Construct an empty table from the raw string specifications.
-     *
-     * @param _name       the name of the relation
-     * @param attributes  the string containing attributes names
-     * @param domains     the string containing attribute domains (data types)
-     * @param _key        the primary key
-     */
-    public Table (String _name, String attributes, String domains, String _key)
-    {
-        this (_name, attributes.split (" "), findClass (domains.split (" ")), _key.split(" "));
-
-        out.println (STR."DDL> create table \{name} (\{attributes})");
-    } // constructor
-
-    //----------------------------------------------------------------------------------
-    // Public Methods
-    //----------------------------------------------------------------------------------
-
-    /************************************************************************************
-     * Project the tuples onto a lower dimension by keeping only the given attributes.
-     * Check whether the original key is included in the projection.
-     *
-     * #usage movie.project ("title year studioNo")
-     *
-     * @param attributes  the attributes to project onto
-     * @return  a table of projected tuples
-     */
-    public Table project (String attributes)
-    {
-        out.println ("RA> " + name + ".project (" + attributes + ")");
-        var attrs     = attributes.split (" ");
-        var colDomain = extractDom (match (attrs), domain);
-        var newKey    = (Arrays.asList (attrs).containsAll (Arrays.asList (key))) ? key : attrs;
-
-        List <Comparable []> rows = new ArrayList <> ();
-
-        for (var tuple : tuples) {
-            var newTuple = new Comparable[attrs.length];
-            for (int i = 0; i < attrs.length; i++) {
-                newTuple[i] = tuple[Arrays.asList(attribute).indexOf(attrs[i])];
-            }
-            rows.add(newTuple);
-        }
-
-        return new Table (name + count++, attrs, colDomain, newKey, rows);
-    } // project
-
-    /************************************************************************************
-     * Select the tuples satisfying the given predicate (Boolean function).
-     *
-     * #usage movie.select (t -> t[movie.col("year")].equals (1977))
-     *
-     * @param predicate  the check condition for tuples
-     * @return  a table with tuples satisfying the predicate
-     */
-    public Table select (Predicate <Comparable []> predicate)
-    {
-        out.println (STR."RA> \{name}.select (\{predicate})");
-
-        return new Table (name + count++, attribute, domain, key,
-                   tuples.stream ().filter (t -> predicate.test (t))
-                                   .collect (Collectors.toList ()));
-    } // select
-
-    /************************************************************************************
-     * Select the tuples satisfying the given simple condition on attributes/constants
-     * compared using an <op> ==, !=, <, <=, >, >=.
-     *
-     * #usage movie.select ("year == 1977")
-     *
-     * @param condition  the check condition as a string for tuples
-     * @return  a table with tuples satisfying the condition
-     */
-    public Table select (String condition)
-    {
-        out.println (STR."RA> \{name}.select (\{condition})");
-
-        List <Comparable []> rows = new ArrayList <> ();
-
-        //  T O   B E   I M P L E M E N T E D
-
-        var token = condition.split (" ");
-        var colNo = col (token [0]);
-        for (var t : tuples) {
-            if (satifies (t, colNo, token [1], token [2])) rows.add (t);
-        } // for
-
-        return new Table (name + count++, attribute, domain, key, rows);
-    } // select
-
-    /************************************************************************************
-     * Does tuple t satify the condition t[colNo] op value where op is ==, !=, <, <=, >, >=?
-     *
-     * #usage satisfies (t, 1, "<", "1980")
-     *
-     * @param colNo  the attribute's column number
-     * @param op     the comparison operator
-     * @param value  the value to compare with (must be converted, String -> domain type)
-     * @return  whether the condition is satisfied
-     */
-    private boolean satifies (Comparable [] t, int colNo, String op, String value)
-    {
-        var t_A = t[colNo];
-        out.println (STR."satisfies: \{t_A} \{op} \{value}");
-        var valt = switch (domain [colNo].getSimpleName ()) {      // type converted
-        case "Byte"      -> Byte.valueOf (value);
-        case "Character" -> value.charAt (0);
-        case "Double"    -> Double.valueOf (value);
-        case "Float"     -> Float.valueOf (value);
-        case "Integer"   -> Integer.valueOf (value);
-        case "Long"      -> Long.valueOf (value);
-        case "Short"     -> Short.valueOf (value);
-        case "String"    -> value;
-        default          -> value;
-        }; // switch
-        var comp = t_A.compareTo (valt);
-
-        return switch (op) {
-        case "==" -> comp == 0;
-        case "!=" -> comp != 0;
-        case "<"  -> comp <  0;
-        case "<=" -> comp <= 0;
-        case ">"  -> comp >  0;
-        case ">=" -> comp >= 0;
-        default   -> false;
-        }; // switch
-    } // satifies
-
-    /************************************************************************************
-     * Select the tuples satisfying the given key predicate (key = value).  Use an index
-     * (Map) to retrieve the tuple with the given key value.  INDEXED SELECT algorithm.
-     *
-     * @param keyVal  the given key value
-     * @return  a table with the tuple satisfying the key predicate
-     */
-    public Table select (KeyType keyVal)
-    {
-        out.println (STR."RA> \{name}.select (\{keyVal})");
-
-        List <Comparable []> rows = new ArrayList <> ();
-
-        //  T O   B E   I M P L E M E N T E D  - Project 2
-
-        return new Table (name + count++, attribute, domain, key, rows);
-    } // select
-
-    /************************************************************************************
-     * Union this table and table2.  Check that the two tables are compatible.
-     *
-     * #usage movie.union (show)
-     *
-     * @param table2  the rhs table in the union operation
-     * @return  a table representing the union
-     */
-    public Table union (Table table2)
-    {
-        out.println (STR."RA> \{name}.union (\{table2.name})");
-        if (! compatible (table2)) return null;
-
-        List <Comparable []> rows = new ArrayList <> ();
-        // Add all tuples from this table
-        rows.addAll(tuples);
-
-        // Add tuples from table2 that are not in this table
-        for (Comparable[] tuple : table2.tuples) {
-            boolean isDuplicate = false;
-            for (Comparable[] existingTuple : rows) {
-                if (Arrays.equals(tuple, existingTuple)) {
-                    isDuplicate = true;
-                    break;
-                }
-            }
-            if (!isDuplicate) {
-                rows.add(tuple);
-            }
-        }
-
-        return new Table (name + count++, attribute, domain, key, rows);
-    } // union
-
-    /************************************************************************************
-     * Take the difference of this table and table2.  Check that the two tables are
-     * compatible.
-     *
-     * #usage movie.minus (show)
-     *
-     * @param table2  The rhs table in the minus operation
-     * @return  a table representing the difference
-     */
-    public Table minus (Table table2)
-    {
-        out.println (STR."RA> \{name}.minus (\{table2.name})");
-        if (! compatible (table2)) return null;
-
-        List <Comparable []> rows = new ArrayList <> ();
-        
-        // Add tuples from this table that are not in table2
-        for (Comparable[] tuple : tuples) {
-            boolean isInTable2 = false;
-            for (Comparable[] tuple2 : table2.tuples) {
-                if (Arrays.equals(tuple, tuple2)) {
-                    isInTable2 = true;
-                    break;
-                }
-            }
-            if (!isInTable2) {
-                rows.add(tuple);
-            }
-        }
-
-        return new Table (name + count++, attribute, domain, key, rows);
-    } // minus
-
-    /************************************************************************************
-     * Join this table and table2 by performing an "equi-join".  Tuples from both tables
-     * are compared requiring attributes1 to equal attributes2.  Disambiguate attribute
-     * names by appending "2" to the end of any duplicate attribute name.  Implement using
-     * a NESTED LOOP JOIN ALGORITHM.
-     *
-     * #usage movie.join ("studioName", "name", studio)
-     *
-     * @param attributes1  the attributes of this table to be compared (Foreign Key)
-     * @param attributes2  the attributes of table2 to be compared (Primary Key)
-     * @param table2       the rhs table in the join operation
-     * @return  a table with tuples satisfying the equality predicate
-     */
-    public Table join (String attributes1, String attributes2, Table table2)
-<<<<<<< HEAD
-    {
-        out.println (STR."RA> \{name}.join (\{attributes1}, \{attributes2}, \{table2.name})");
-
-        var t_attrs = attributes1.split(" ");
-        var u_attrs = attributes2.split(" ");
-        var rows = new ArrayList<Comparable[]>();
-
-        // Get the column positions for join attributes in both tables
-        int[] t_cols = match(t_attrs);
-        int[] u_cols = table2.match(u_attrs);
-
-        // Create new attribute array with disambiguated names
-        String[] newAttribute = disambiguateAttributes(this.attribute, table2.attribute);
-
-        // Create new domain array
-        Class[] newDomain = concat(domain, table2.domain);
-
-        // Perform the equi-join using nested loop join algorithm
-        for (Comparable[] t_tuple : tuples) {
-            for (Comparable[] u_tuple : table2.tuples) {
-                if (equalityCheck(t_tuple, u_tuple, t_cols, u_cols)) {
-                    rows.add(concat(t_tuple, u_tuple));
-                }
-            }
-        }
-        return new Table(name + count++, newAttribute, newDomain, key, rows);
-    } // join
-=======
-{
-    out.println (STR."RA> \{name}.join (\{attributes1}, \{attributes2}, \{table2.name})");
-
-    var t_attrs = attributes1.split (" ");
-    var u_attrs = attributes2.split (" ");
-    var rows    = new ArrayList <Comparable []> ();
-
-    // Get the column positions for join attributes in both tables
-    int[] t_cols = match(t_attrs);
-    int[] u_cols = table2.match(u_attrs);
-
-    // Create new attribute array with disambiguated names
-    String[] newAttribute = disambiguateAttributes(this.attribute, table2.attribute);
-    
-    // Create new domain array
-    Class[] newDomain = concat(domain, table2.domain);
-
-    // Perform the equi-join using nested loop join algorithm
-    for (Comparable[] t_tuple : tuples) {
-        for (Comparable[] u_tuple : table2.tuples) {
-            if (equalityCheck(t_tuple, u_tuple, t_cols, u_cols)) {
-                rows.add(concat(t_tuple, u_tuple));
-            }
-        }
-    }
-
-    return new Table (name + count++, newAttribute, newDomain, key, rows);
-}
-
-private boolean equalityCheck(Comparable[] t_tuple, Comparable[] u_tuple, int[] t_cols, int[] u_cols) {
-    for (int i = 0; i < t_cols.length; i++) {
-        if (!t_tuple[t_cols[i]].equals(u_tuple[u_cols[i]])) {
-            return false;
-        }
-    }
-    return true;
-}
-
-private String[] disambiguateAttributes(String[] attrs1, String[] attrs2) {
-    String[] result = new String[attrs1.length + attrs2.length];
-    System.arraycopy(attrs1, 0, result, 0, attrs1.length);
-    
-    for (int i = 0; i < attrs2.length; i++) {
-        String attr = attrs2[i];
-        if (Arrays.asList(attrs1).contains(attr)) {
-            result[attrs1.length + i] = attr + "2";
-        } else {
-            result[attrs1.length + i] = attr;
-        }
-    }
-    
-    return result;
-}
->>>>>>> d0ee7cfe
-
-    private boolean equalityCheck(Comparable[] t_tuple, Comparable[] u_tuple, int[] t_cols, int[] u_cols) {
-        for (int i = 0; i < t_cols.length; i++) {
-            if (!t_tuple[t_cols[i]].equals(u_tuple[u_cols[i]])) {
-                return false;
-            }
-        }
-        return true;
-    }
-
-    private String[] disambiguateAttributes(String[] attrs1, String[] attrs2) {
-        String[] result = new String[attrs1.length + attrs2.length];
-        System.arraycopy(attrs1, 0, result, 0, attrs1.length);
-
-        for (int i = 0; i < attrs2.length; i++) {
-            String attr = attrs2[i];
-            if (Arrays.asList(attrs1).contains(attr)) {
-                result[attrs1.length + i] = attr + "2";
-            } else {
-                result[attrs1.length + i] = attr;
-            }
-        }
-
-        return result;
-    }
-    /**
-     * **********************************************************************************
-     * Join this table and table2 by performing a "theta-join". Tuples from both
-     * tables are compared attribute1 <op> attribute2. Disambiguate attribute
-     * names by appending "2" to the end of any duplicate attribute name.
-     * Implement using a Nested Loop Join algorithm.
-     *
-     * #usage movie.join ("studioName == name", studio)
-     *
-     * @param condition the theta join condition
-     * @param table2 the rhs table in the join operation
-     * @return a table with tuples satisfying the condition
-     */
-    public Table join(String condition, Table table2) {
-        out.println(STR."RA> \{name}.join (\{condition}, \{table2.name})");
-
-        var rows = new ArrayList<Comparable[]>();
-
-        // Parse the condition
-        String[] condParts = condition.split(" ");
-        String attribute1 = condParts[0];
-        String operator = condParts[1];
-        String attribute2 = condParts[2];
-
-        // Find the indices of the attributes in the respective tables
-        int index1 = Arrays.asList(attribute).indexOf(attribute1);
-        int index2 = Arrays.asList(table2.attribute).indexOf(attribute2);
-
-        for (Comparable[] row1 : tuples) {
-            for (Comparable[] row2 : table2.tuples) {
-                // Compare the attributes based on the operator
-                boolean match = false;
-                int comp = row1[index1].compareTo(row2[index2]);
-
-                switch (operator) {
-                    case "==":
-                        match = comp == 0;
-                        break;
-                    case "!=":
-                        match = comp != 0;
-                        break;
-                    case "<":
-                        match = comp < 0;
-                        break;
-                    case "<=":
-                        match = comp <= 0;
-                        break;
-                    case ">":
-                        match = comp > 0;
-                        break;
-                    case ">=":
-                        match = comp >= 0;
-                        break;
-                }
-
-                if (match) {
-                    // Create a new tuple for the joined table
-                    Comparable[] newRow = new Comparable[attribute.length + table2.attribute.length];
-                    System.arraycopy(row1, 0, newRow, 0, row1.length);
-                    System.arraycopy(row2, 0, newRow, row1.length, row2.length);
-                    rows.add(newRow);
-                }
-            }
-        }
-
-        // Concatenate attributes and domains
-        String[] newAttributes = concat(attribute, table2.attribute);
-        Class[] newDomains = concat(domain, table2.domain);
-
-        // Disambiguate attribute names
-        for (int i = 0; i < attribute.length; i++) {
-            for (int j = 0; j < table2.attribute.length; j++) {
-                if (attribute[i].equals(table2.attribute[j])) {
-                    newAttributes[j + attribute.length] += "2";
-                }
-            }
-        }
-
-        return new Table(name + count++, newAttributes, newDomains, key, rows);
-    } // join
-
-    /************************************************************************************
-     * Join this table and table2 by performing an "equi-join".  Same as above equi-join,
-     * but implemented using an INDEXED JOIN algorithm.
-     *
-     * @param attributes1  the attributes of this table to be compared (Foreign Key)
-     * @param attributes2  the attributes of table2 to be compared (Primary Key)
-     * @param table2       the rhs table in the join operation
-     * @return  a table with tuples satisfying the equality predicate
-     */
-    public Table i_join (String attributes1, String attributes2, Table table2)
-    {
-        //  T O   B E   I M P L E M E N T E D  - Project 2
-
-        return null;
-
-    } // i_join
-
-    /************************************************************************************
-     * Join this table and table2 by performing an NATURAL JOIN.  Tuples from both tables
-     * are compared requiring common attributes to be equal.  The duplicate column is also
-     * eliminated.
-     *
-     * #usage movieStar.join (starsIn)
-     *
-     * @param table2  the rhs table in the join operation
-     * @return  a table with tuples satisfying the equality predicate
-     */
-    public Table join (Table table2)
-    {
-        out.println (STR."RA> \{name}.join (\{table2.name})");
-
-        var rows = new ArrayList <Comparable []> ();
-
-        //  T O   B E   I M P L E M E N T E D 
-
-        // FIX - eliminate duplicate columns
-        return new Table (name + count++, concat (attribute, table2.attribute),
-                                          concat (domain, table2.domain), key, rows);
-    } // join
-
-    /************************************************************************************
-     * Return the column position for the given attribute name or -1 if not found.
-     *
-     * @param attr  the given attribute name
-     * @return  a column position
-     */
-    public int col (String attr)
-    {
-        for (var i = 0; i < attribute.length; i++) {
-           if (attr.equals (attribute [i])) return i;
-        } // for
-
-        return -1;       // -1 => not found
-    } // col
-
-    /************************************************************************************
-     * Insert a tuple to the table.
-     *
-     * #usage movie.insert ("Star_Wars", 1977, 124, "T", "Fox", 12345)
-     *
-     * @param tup  the array of attribute values forming the tuple
-     * @return  whether insertion was successful
-     */
-    public boolean insert (Comparable [] tup)
-    {
-        out.println (STR."DML> insert into \{name} values (\{Arrays.toString (tup)})");
-
-        if (typeCheck (tup)) {
-            tuples.add (tup);
-            var keyVal = new Comparable [key.length];
-            var cols   = match (key);
-            for (var j = 0; j < keyVal.length; j++) keyVal [j] = tup [cols [j]];
-            if (mType != MapType.NO_MAP) index.put (new KeyType (keyVal), tup);
-            return true;
-        } else {
-            return false;
-        } // if
-    } // insert
-
-    /************************************************************************************
-     * Get the name of the table.
-     *
-     * @return  the table's name
-     */
-    public String getName ()
-    {
-        return name;
-    } // getName
-
-    /************************************************************************************
-     * Print this table.
-     */
-    public void print ()
-    {
-        out.println (STR."\n Table \{name}");
-        out.print ("|-");
-        out.print ("---------------".repeat (attribute.length));
-        out.println ("-|");
-        out.print ("| ");
-        for (var a : attribute) out.printf ("%15s", a);
-        out.println (" |");
-        out.print ("|-");
-        out.print ("---------------".repeat (attribute.length));
-        out.println ("-|");
-        for (var tup : tuples) {
-            out.print ("| ");
-            for (var attr : tup) out.printf ("%15s", attr);
-            out.println (" |");
-        } // for
-        out.print ("|-");
-        out.print ("---------------".repeat (attribute.length));
-        out.println ("-|");
-    } // print
-
-    /************************************************************************************
-     * Print this table's index (Map).
-     */
-    public void printIndex ()
-    {
-        out.println (STR."\n Index for \{name}");
-        out.println ("-------------------");
-        if (mType != MapType.NO_MAP) {
-            for (var e : index.entrySet ()) {
-                out.println (STR."\{e.getKey ()} -> \{Arrays.toString (e.getValue ())}");
-            } // for
-        } // if
-        out.println ("-------------------");
-    } // printIndex
-
-    /************************************************************************************
-     * Load the table with the given name into memory. 
-     *
-     * @param name  the name of the table to load
-     */
-    public static Table load (String name)
-    {
-        Table tab = null;
-        try {
-            ObjectInputStream ois = new ObjectInputStream (new FileInputStream (DIR + name + EXT));
-            tab = (Table) ois.readObject ();
-            ois.close ();
-        } catch (IOException ex) {
-            out.println ("load: IO Exception");
-            ex.printStackTrace ();
-        } catch (ClassNotFoundException ex) {
-            out.println ("load: Class Not Found Exception");
-            ex.printStackTrace ();
-        } // try
-        return tab;
-    } // load
-
-    /************************************************************************************
-     * Save this table in a file.
-     */
-    public void save ()
-    {
-        try {
-            var oos = new ObjectOutputStream (new FileOutputStream (DIR + name + EXT));
-            oos.writeObject (this);
-            oos.close ();
-        } catch (IOException ex) {
-            out.println ("save: IO Exception");
-            ex.printStackTrace ();
-        } // try
-    } // save
-
-    //----------------------------------------------------------------------------------
-    // Private Methods
-    //----------------------------------------------------------------------------------
-
-    /************************************************************************************
-     * Determine whether the two tables (this and table2) are compatible, i.e., have
-     * the same number of attributes each with the same corresponding domain.
-     *
-     * @param table2  the rhs table
-     * @return  whether the two tables are compatible
-     */
-    private boolean compatible (Table table2)
-    {
-        if (domain.length != table2.domain.length) {
-            out.println ("compatible ERROR: table have different arity");
-            return false;
-        } // if
-        for (var j = 0; j < domain.length; j++) {
-            if (domain [j] != table2.domain [j]) {
-                out.println (STR."compatible ERROR: tables disagree on domain \{j}");
-                return false;
-            } // if
-        } // for
-        return true;
-    } // compatible
-
-    /************************************************************************************
-     * Match the column and attribute names to determine the domains.
-     *
-     * @param column  the array of column names
-     * @return  an array of column index positions
-     */
-    private int [] match (String [] column)
-    {
-        int [] colPos = new int [column.length];
-
-        for (var j = 0; j < column.length; j++) {
-            var matched = false;
-            for (var k = 0; k < attribute.length; k++) {
-                if (column [j].equals (attribute [k])) {
-                    matched = true;
-                    colPos [j] = k;
-                } // for
-            } // for
-            if ( ! matched) out.println (STR."match: domain not found for \{column [j]}");
-        } // for
-
-        return colPos;
-    } // match
-
-    /************************************************************************************
-     * Extract the attributes specified by the column array from tuple t.
-     *
-     * @param t       the tuple to extract from
-     * @param column  the array of column names
-     * @return  a smaller tuple extracted from tuple t 
-     */
-    private Comparable [] extract (Comparable [] t, String [] column)
-    {
-        var tup    = new Comparable [column.length];
-        var colPos = match (column);
-        for (var j = 0; j < column.length; j++) tup [j] = t [colPos [j]];
-        return tup;
-    } // extract
-
-    /************************************************************************************
-     * Check the size of the tuple (number of elements in array) as well as the type of
-     * each value to ensure it is from the right domain. 
-     *
-     * @param t  the tuple as a array of attribute values
-     * @return  whether the tuple has the right size and values that comply
-     *          with the given domains
-     */
-    private boolean typeCheck (Comparable [] t)
-    { 
-        //  T O   B E   I M P L E M E N T E D 
-
-        return true;      // change once implemented
-    } // typeCheck
-
-    /************************************************************************************
-     * Find the classes in the "java.lang" package with given names.
-     *
-     * @param className  the array of class name (e.g., {"Integer", "String"})
-     * @return  an array of Java classes
-     */
-    private static Class [] findClass (String [] className)
-    {
-        var classArray = new Class [className.length];
-
-        for (var i = 0; i < className.length; i++) {
-            try {
-                classArray [i] = Class.forName (STR."java.lang.\{className [i]}");
-            } catch (ClassNotFoundException ex) {
-                out.println (STR."findClass: \{ex}");
-            } // try
-        } // for
-
-        return classArray;
-    } // findClass
-
-    /************************************************************************************
-     * Extract the corresponding domains.
-     *
-     * @param colPos  the column positions to extract.
-     * @param group   where to extract from
-     * @return  the extracted domains
-     */
-    private Class [] extractDom (int [] colPos, Class [] group)
-    {
-        var obj = new Class [colPos.length];
-
-        for (var j = 0; j < colPos.length; j++) {
-            obj [j] = group [colPos [j]];
-        } // for
-
-        return obj;
-    } // extractDom
-
-} // Table
-
+
+/****************************************************************************************
+ * @file  Table.java
+ *
+ * @author   John Miller
+ *
+ * compile javac --enable-preview --release 21 *.java
+ * run     java --enable-preview MovieDB    
+ */
+
+import java.io.*;
+import java.util.*;
+import java.util.function.*;
+import java.util.stream.*;
+
+import static java.lang.Boolean.*;
+import static java.lang.StringTemplate.STR;
+import static java.lang.System.arraycopy;
+import static java.lang.System.out;
+
+/****************************************************************************************
+ * The Table class implements relational database tables (including attribute names, domains
+ * and a list of tuples.  Five basic relational algebra operators are provided: project,
+ * select, union, minus and join.  The insert data manipulation operator is also provided.
+ * Missing are update and delete data manipulation operators.
+ */
+public class Table implements Serializable
+{
+    /** Relative path for storage directory
+     */
+    private static final String DIR = "store" + File.separator;
+
+    /** Filename extension for database files
+     */
+    private static final String EXT = ".dbf";
+
+    /** Counter for naming temporary tables.
+     */
+    private static int count = 0;
+
+    /** Table name.
+     */
+    private final String name;
+
+    /** Array of attribute names.
+     */
+    private final String [] attribute;
+
+    /** Array of attribute domains: a domain may be
+     *  integer types: Long, Integer, Short, Byte
+     *  real types: Double, Float
+     *  string types: Character, String
+     */
+    private final Class [] domain;
+
+    /** Collection of tuples (data storage).
+     */
+    private final List <Comparable []> tuples;
+
+    /** Primary key (the attributes forming). 
+     */
+    private final String [] key;
+
+    /** Index into tuples (maps key to tuple).
+     */
+    private final Map <KeyType, Comparable []> index;
+
+    /** The supported map types.
+     */
+    private enum MapType { NO_MAP, TREE_MAP, HASH_MAP, LINHASH_MAP, BPTREE_MAP }
+
+    /** The map type to be used for indices.  Change as needed.
+     */
+    private static final MapType mType = MapType.NO_MAP;
+
+    /************************************************************************************
+     * Make a map (index) given the MapType.
+     */
+    private static Map <KeyType, Comparable []> makeMap ()
+    {
+        return switch (mType) {
+        case NO_MAP      -> null;
+        case TREE_MAP    -> new TreeMap <> ();
+        case HASH_MAP    -> new HashMap <> ();
+        //case LINHASH_MAP -> new LinHashMap <> (KeyType.class, Comparable [].class);
+        //case BPTREE_MAP  -> new BpTreeMap <> (KeyType.class, Comparable [].class);
+        default          -> null;
+        }; // switch
+    } // makeMap
+
+    /************************************************************************************
+     * Concatenate two arrays of type T to form a new wider array.
+     *
+     * @see http://stackoverflow.com/questions/80476/how-to-concatenate-two-arrays-in-java
+     *
+     * @param arr1  the first array
+     * @param arr2  the second array
+     * @return  a wider array containing all the values from arr1 and arr2
+     */
+    public static <T> T [] concat (T [] arr1, T [] arr2)
+    {
+        T [] result = Arrays.copyOf (arr1, arr1.length + arr2.length);
+        arraycopy (arr2, 0, result, arr1.length, arr2.length);
+        return result;
+    } // concat
+
+    //-----------------------------------------------------------------------------------
+    // Constructors
+    //-----------------------------------------------------------------------------------
+
+    /************************************************************************************
+     * Construct an empty table from the meta-data specifications.
+     *
+     * @param _name       the name of the relation
+     * @param _attribute  the string containing attributes names
+     * @param _domain     the string containing attribute domains (data types)
+     * @param _key        the primary key
+     */  
+    public Table (String _name, String [] _attribute, Class [] _domain, String [] _key)
+    {
+        name      = _name;
+        attribute = _attribute;
+        domain    = _domain;
+        key       = _key;
+        tuples    = new ArrayList <> ();
+        index     = makeMap ();
+        out.println (Arrays.toString (domain));
+    } // constructor
+
+    /************************************************************************************
+     * Construct a table from the meta-data specifications and data in _tuples list.
+     *
+     * @param _name       the name of the relation
+     * @param _attribute  the string containing attributes names
+     * @param _domain     the string containing attribute domains (data types)
+     * @param _key        the primary key
+     * @param _tuples     the list of tuples containing the data
+     */  
+    public Table (String _name, String [] _attribute, Class [] _domain, String [] _key,
+                  List <Comparable []> _tuples)
+    {
+        name      = _name;
+        attribute = _attribute;
+        domain    = _domain;
+        key       = _key;
+        tuples    = _tuples;
+        index     = makeMap ();
+    } // constructor
+
+    /************************************************************************************
+     * Construct an empty table from the raw string specifications.
+     *
+     * @param _name       the name of the relation
+     * @param attributes  the string containing attributes names
+     * @param domains     the string containing attribute domains (data types)
+     * @param _key        the primary key
+     */
+    public Table (String _name, String attributes, String domains, String _key)
+    {
+        this (_name, attributes.split (" "), findClass (domains.split (" ")), _key.split(" "));
+
+        out.println (STR."DDL> create table \{name} (\{attributes})");
+    } // constructor
+
+    //----------------------------------------------------------------------------------
+    // Public Methods
+    //----------------------------------------------------------------------------------
+
+    /************************************************************************************
+     * Project the tuples onto a lower dimension by keeping only the given attributes.
+     * Check whether the original key is included in the projection.
+     *
+     * #usage movie.project ("title year studioNo")
+     *
+     * @param attributes  the attributes to project onto
+     * @return  a table of projected tuples
+     */
+    public Table project (String attributes)
+    {
+        out.println ("RA> " + name + ".project (" + attributes + ")");
+        var attrs     = attributes.split (" ");
+        var colDomain = extractDom (match (attrs), domain);
+        var newKey    = (Arrays.asList (attrs).containsAll (Arrays.asList (key))) ? key : attrs;
+
+        List <Comparable []> rows = new ArrayList <> ();
+
+        for (var tuple : tuples) {
+            var newTuple = new Comparable[attrs.length];
+            for (int i = 0; i < attrs.length; i++) {
+                newTuple[i] = tuple[Arrays.asList(attribute).indexOf(attrs[i])];
+            }
+            rows.add(newTuple);
+        }
+
+        return new Table (name + count++, attrs, colDomain, newKey, rows);
+    } // project
+
+    /************************************************************************************
+     * Select the tuples satisfying the given predicate (Boolean function).
+     *
+     * #usage movie.select (t -> t[movie.col("year")].equals (1977))
+     *
+     * @param predicate  the check condition for tuples
+     * @return  a table with tuples satisfying the predicate
+     */
+    public Table select (Predicate <Comparable []> predicate)
+    {
+        out.println (STR."RA> \{name}.select (\{predicate})");
+
+        return new Table (name + count++, attribute, domain, key,
+                   tuples.stream ().filter (t -> predicate.test (t))
+                                   .collect (Collectors.toList ()));
+    } // select
+
+    /************************************************************************************
+     * Select the tuples satisfying the given simple condition on attributes/constants
+     * compared using an <op> ==, !=, <, <=, >, >=.
+     *
+     * #usage movie.select ("year == 1977")
+     *
+     * @param condition  the check condition as a string for tuples
+     * @return  a table with tuples satisfying the condition
+     */
+    public Table select (String condition)
+    {
+        out.println (STR."RA> \{name}.select (\{condition})");
+
+        List <Comparable []> rows = new ArrayList <> ();
+
+        //  T O   B E   I M P L E M E N T E D
+
+        var token = condition.split (" ");
+        var colNo = col (token [0]);
+        for (var t : tuples) {
+            if (satifies (t, colNo, token [1], token [2])) rows.add (t);
+        } // for
+
+        return new Table (name + count++, attribute, domain, key, rows);
+    } // select
+
+    /************************************************************************************
+     * Does tuple t satify the condition t[colNo] op value where op is ==, !=, <, <=, >, >=?
+     *
+     * #usage satisfies (t, 1, "<", "1980")
+     *
+     * @param colNo  the attribute's column number
+     * @param op     the comparison operator
+     * @param value  the value to compare with (must be converted, String -> domain type)
+     * @return  whether the condition is satisfied
+     */
+    private boolean satifies (Comparable [] t, int colNo, String op, String value)
+    {
+        var t_A = t[colNo];
+        out.println (STR."satisfies: \{t_A} \{op} \{value}");
+        var valt = switch (domain [colNo].getSimpleName ()) {      // type converted
+        case "Byte"      -> Byte.valueOf (value);
+        case "Character" -> value.charAt (0);
+        case "Double"    -> Double.valueOf (value);
+        case "Float"     -> Float.valueOf (value);
+        case "Integer"   -> Integer.valueOf (value);
+        case "Long"      -> Long.valueOf (value);
+        case "Short"     -> Short.valueOf (value);
+        case "String"    -> value;
+        default          -> value;
+        }; // switch
+        var comp = t_A.compareTo (valt);
+
+        return switch (op) {
+        case "==" -> comp == 0;
+        case "!=" -> comp != 0;
+        case "<"  -> comp <  0;
+        case "<=" -> comp <= 0;
+        case ">"  -> comp >  0;
+        case ">=" -> comp >= 0;
+        default   -> false;
+        }; // switch
+    } // satifies
+
+    /************************************************************************************
+     * Select the tuples satisfying the given key predicate (key = value).  Use an index
+     * (Map) to retrieve the tuple with the given key value.  INDEXED SELECT algorithm.
+     *
+     * @param keyVal  the given key value
+     * @return  a table with the tuple satisfying the key predicate
+     */
+    public Table select (KeyType keyVal)
+    {
+        out.println (STR."RA> \{name}.select (\{keyVal})");
+
+        List <Comparable []> rows = new ArrayList <> ();
+
+        //  T O   B E   I M P L E M E N T E D  - Project 2
+
+        return new Table (name + count++, attribute, domain, key, rows);
+    } // select
+
+    /************************************************************************************
+     * Union this table and table2.  Check that the two tables are compatible.
+     *
+     * #usage movie.union (show)
+     *
+     * @param table2  the rhs table in the union operation
+     * @return  a table representing the union
+     */
+    public Table union (Table table2)
+    {
+        out.println (STR."RA> \{name}.union (\{table2.name})");
+        if (! compatible (table2)) return null;
+
+        List <Comparable []> rows = new ArrayList <> ();
+        // Add all tuples from this table
+        rows.addAll(tuples);
+
+        // Add tuples from table2 that are not in this table
+        for (Comparable[] tuple : table2.tuples) {
+            boolean isDuplicate = false;
+            for (Comparable[] existingTuple : rows) {
+                if (Arrays.equals(tuple, existingTuple)) {
+                    isDuplicate = true;
+                    break;
+                }
+            }
+            if (!isDuplicate) {
+                rows.add(tuple);
+            }
+        }
+
+        return new Table (name + count++, attribute, domain, key, rows);
+    } // union
+
+    /************************************************************************************
+     * Take the difference of this table and table2.  Check that the two tables are
+     * compatible.
+     *
+     * #usage movie.minus (show)
+     *
+     * @param table2  The rhs table in the minus operation
+     * @return  a table representing the difference
+     */
+    public Table minus (Table table2)
+    {
+        out.println (STR."RA> \{name}.minus (\{table2.name})");
+        if (! compatible (table2)) return null;
+
+        List <Comparable []> rows = new ArrayList <> ();
+        
+        // Add tuples from this table that are not in table2
+        for (Comparable[] tuple : tuples) {
+            boolean isInTable2 = false;
+            for (Comparable[] tuple2 : table2.tuples) {
+                if (Arrays.equals(tuple, tuple2)) {
+                    isInTable2 = true;
+                    break;
+                }
+            }
+            if (!isInTable2) {
+                rows.add(tuple);
+            }
+        }
+
+        return new Table (name + count++, attribute, domain, key, rows);
+    } // minus
+
+    /************************************************************************************
+     * Join this table and table2 by performing an "equi-join".  Tuples from both tables
+     * are compared requiring attributes1 to equal attributes2.  Disambiguate attribute
+     * names by appending "2" to the end of any duplicate attribute name.  Implement using
+     * a NESTED LOOP JOIN ALGORITHM.
+     *
+     * #usage movie.join ("studioName", "name", studio)
+     *
+     * @param attributes1  the attributes of this table to be compared (Foreign Key)
+     * @param attributes2  the attributes of table2 to be compared (Primary Key)
+     * @param table2       the rhs table in the join operation
+     * @return  a table with tuples satisfying the equality predicate
+     */
+    public Table join (String attributes1, String attributes2, Table table2)
+{
+    out.println (STR."RA> \{name}.join (\{attributes1}, \{attributes2}, \{table2.name})");
+
+        var t_attrs = attributes1.split (" ");
+        var u_attrs = attributes2.split (" ");
+        var rows    = new ArrayList <Comparable []> ();
+
+        //  T O   B E   I M P L E M E N T E D 
+
+        return new Table (name + count++, concat (attribute, table2.attribute),
+                                          concat (domain, table2.domain), key, rows);
+    } // join
+
+    private boolean equalityCheck(Comparable[] t_tuple, Comparable[] u_tuple, int[] t_cols, int[] u_cols) {
+        for (int i = 0; i < t_cols.length; i++) {
+            if (!t_tuple[t_cols[i]].equals(u_tuple[u_cols[i]])) {
+                return false;
+            }
+        }
+        return true;
+    }
+
+    private String[] disambiguateAttributes(String[] attrs1, String[] attrs2) {
+        String[] result = new String[attrs1.length + attrs2.length];
+        System.arraycopy(attrs1, 0, result, 0, attrs1.length);
+
+        for (int i = 0; i < attrs2.length; i++) {
+            String attr = attrs2[i];
+            if (Arrays.asList(attrs1).contains(attr)) {
+                result[attrs1.length + i] = attr + "2";
+            } else {
+                result[attrs1.length + i] = attr;
+            }
+        }
+
+        return result;
+    }
+    /**
+     * **********************************************************************************
+     * Join this table and table2 by performing a "theta-join". Tuples from both
+     * tables are compared attribute1 <op> attribute2. Disambiguate attribute
+     * names by appending "2" to the end of any duplicate attribute name.
+     * Implement using a Nested Loop Join algorithm.
+     *
+     * #usage movie.join ("studioName == name", studio)
+     *
+     * @param condition the theta join condition
+     * @param table2 the rhs table in the join operation
+     * @return a table with tuples satisfying the condition
+     */
+    public Table join(String condition, Table table2) {
+        out.println(STR."RA> \{name}.join (\{condition}, \{table2.name})");
+
+        var rows = new ArrayList<Comparable[]>();
+
+        // Parse the condition
+        String[] condParts = condition.split(" ");
+        String attribute1 = condParts[0];
+        String operator = condParts[1];
+        String attribute2 = condParts[2];
+
+        // Find the indices of the attributes in the respective tables
+        int index1 = Arrays.asList(attribute).indexOf(attribute1);
+        int index2 = Arrays.asList(table2.attribute).indexOf(attribute2);
+
+        for (Comparable[] row1 : tuples) {
+            for (Comparable[] row2 : table2.tuples) {
+                // Compare the attributes based on the operator
+                boolean match = false;
+                int comp = row1[index1].compareTo(row2[index2]);
+
+                switch (operator) {
+                    case "==":
+                        match = comp == 0;
+                        break;
+                    case "!=":
+                        match = comp != 0;
+                        break;
+                    case "<":
+                        match = comp < 0;
+                        break;
+                    case "<=":
+                        match = comp <= 0;
+                        break;
+                    case ">":
+                        match = comp > 0;
+                        break;
+                    case ">=":
+                        match = comp >= 0;
+                        break;
+                }
+
+                if (match) {
+                    // Create a new tuple for the joined table
+                    Comparable[] newRow = new Comparable[attribute.length + table2.attribute.length];
+                    System.arraycopy(row1, 0, newRow, 0, row1.length);
+                    System.arraycopy(row2, 0, newRow, row1.length, row2.length);
+                    rows.add(newRow);
+                }
+            }
+        }
+
+        // Concatenate attributes and domains
+        String[] newAttributes = concat(attribute, table2.attribute);
+        Class[] newDomains = concat(domain, table2.domain);
+
+        // Disambiguate attribute names
+        for (int i = 0; i < attribute.length; i++) {
+            for (int j = 0; j < table2.attribute.length; j++) {
+                if (attribute[i].equals(table2.attribute[j])) {
+                    newAttributes[j + attribute.length] += "2";
+                }
+            }
+        }
+
+        return new Table(name + count++, newAttributes, newDomains, key, rows);
+    } // join
+
+    /************************************************************************************
+     * Join this table and table2 by performing an "equi-join".  Same as above equi-join,
+     * but implemented using an INDEXED JOIN algorithm.
+     *
+     * @param attributes1  the attributes of this table to be compared (Foreign Key)
+     * @param attributes2  the attributes of table2 to be compared (Primary Key)
+     * @param table2       the rhs table in the join operation
+     * @return  a table with tuples satisfying the equality predicate
+     */
+    public Table i_join (String attributes1, String attributes2, Table table2)
+    {
+        //  T O   B E   I M P L E M E N T E D  - Project 2
+
+        return null;
+
+    } // i_join
+
+    /************************************************************************************
+     * Join this table and table2 by performing an NATURAL JOIN.  Tuples from both tables
+     * are compared requiring common attributes to be equal.  The duplicate column is also
+     * eliminated.
+     *
+     * #usage movieStar.join (starsIn)
+     *
+     * @param table2  the rhs table in the join operation
+     * @return  a table with tuples satisfying the equality predicate
+     */
+    public Table join (Table table2)
+    {
+        out.println (STR."RA> \{name}.join (\{table2.name})");
+
+        var rows = new ArrayList <Comparable []> ();
+
+        //  T O   B E   I M P L E M E N T E D 
+
+        // FIX - eliminate duplicate columns
+        return new Table (name + count++, concat (attribute, table2.attribute),
+                                          concat (domain, table2.domain), key, rows);
+    } // join
+
+    /************************************************************************************
+     * Return the column position for the given attribute name or -1 if not found.
+     *
+     * @param attr  the given attribute name
+     * @return  a column position
+     */
+    public int col (String attr)
+    {
+        for (var i = 0; i < attribute.length; i++) {
+           if (attr.equals (attribute [i])) return i;
+        } // for
+
+        return -1;       // -1 => not found
+    } // col
+
+    /************************************************************************************
+     * Insert a tuple to the table.
+     *
+     * #usage movie.insert ("Star_Wars", 1977, 124, "T", "Fox", 12345)
+     *
+     * @param tup  the array of attribute values forming the tuple
+     * @return  whether insertion was successful
+     */
+    public boolean insert (Comparable [] tup)
+    {
+        out.println (STR."DML> insert into \{name} values (\{Arrays.toString (tup)})");
+
+        if (typeCheck (tup)) {
+            tuples.add (tup);
+            var keyVal = new Comparable [key.length];
+            var cols   = match (key);
+            for (var j = 0; j < keyVal.length; j++) keyVal [j] = tup [cols [j]];
+            if (mType != MapType.NO_MAP) index.put (new KeyType (keyVal), tup);
+            return true;
+        } else {
+            return false;
+        } // if
+    } // insert
+
+    /************************************************************************************
+     * Get the name of the table.
+     *
+     * @return  the table's name
+     */
+    public String getName ()
+    {
+        return name;
+    } // getName
+
+    /************************************************************************************
+     * Print this table.
+     */
+    public void print ()
+    {
+        out.println (STR."\n Table \{name}");
+        out.print ("|-");
+        out.print ("---------------".repeat (attribute.length));
+        out.println ("-|");
+        out.print ("| ");
+        for (var a : attribute) out.printf ("%15s", a);
+        out.println (" |");
+        out.print ("|-");
+        out.print ("---------------".repeat (attribute.length));
+        out.println ("-|");
+        for (var tup : tuples) {
+            out.print ("| ");
+            for (var attr : tup) out.printf ("%15s", attr);
+            out.println (" |");
+        } // for
+        out.print ("|-");
+        out.print ("---------------".repeat (attribute.length));
+        out.println ("-|");
+    } // print
+
+    /************************************************************************************
+     * Print this table's index (Map).
+     */
+    public void printIndex ()
+    {
+        out.println (STR."\n Index for \{name}");
+        out.println ("-------------------");
+        if (mType != MapType.NO_MAP) {
+            for (var e : index.entrySet ()) {
+                out.println (STR."\{e.getKey ()} -> \{Arrays.toString (e.getValue ())}");
+            } // for
+        } // if
+        out.println ("-------------------");
+    } // printIndex
+
+    /************************************************************************************
+     * Load the table with the given name into memory. 
+     *
+     * @param name  the name of the table to load
+     */
+    public static Table load (String name)
+    {
+        Table tab = null;
+        try {
+            ObjectInputStream ois = new ObjectInputStream (new FileInputStream (DIR + name + EXT));
+            tab = (Table) ois.readObject ();
+            ois.close ();
+        } catch (IOException ex) {
+            out.println ("load: IO Exception");
+            ex.printStackTrace ();
+        } catch (ClassNotFoundException ex) {
+            out.println ("load: Class Not Found Exception");
+            ex.printStackTrace ();
+        } // try
+        return tab;
+    } // load
+
+    /************************************************************************************
+     * Save this table in a file.
+     */
+    public void save ()
+    {
+        try {
+            var oos = new ObjectOutputStream (new FileOutputStream (DIR + name + EXT));
+            oos.writeObject (this);
+            oos.close ();
+        } catch (IOException ex) {
+            out.println ("save: IO Exception");
+            ex.printStackTrace ();
+        } // try
+    } // save
+
+    //----------------------------------------------------------------------------------
+    // Private Methods
+    //----------------------------------------------------------------------------------
+
+    /************************************************************************************
+     * Determine whether the two tables (this and table2) are compatible, i.e., have
+     * the same number of attributes each with the same corresponding domain.
+     *
+     * @param table2  the rhs table
+     * @return  whether the two tables are compatible
+     */
+    private boolean compatible (Table table2)
+    {
+        if (domain.length != table2.domain.length) {
+            out.println ("compatible ERROR: table have different arity");
+            return false;
+        } // if
+        for (var j = 0; j < domain.length; j++) {
+            if (domain [j] != table2.domain [j]) {
+                out.println (STR."compatible ERROR: tables disagree on domain \{j}");
+                return false;
+            } // if
+        } // for
+        return true;
+    } // compatible
+
+    /************************************************************************************
+     * Match the column and attribute names to determine the domains.
+     *
+     * @param column  the array of column names
+     * @return  an array of column index positions
+     */
+    private int [] match (String [] column)
+    {
+        int [] colPos = new int [column.length];
+
+        for (var j = 0; j < column.length; j++) {
+            var matched = false;
+            for (var k = 0; k < attribute.length; k++) {
+                if (column [j].equals (attribute [k])) {
+                    matched = true;
+                    colPos [j] = k;
+                } // for
+            } // for
+            if ( ! matched) out.println (STR."match: domain not found for \{column [j]}");
+        } // for
+
+        return colPos;
+    } // match
+
+    /************************************************************************************
+     * Extract the attributes specified by the column array from tuple t.
+     *
+     * @param t       the tuple to extract from
+     * @param column  the array of column names
+     * @return  a smaller tuple extracted from tuple t 
+     */
+    private Comparable [] extract (Comparable [] t, String [] column)
+    {
+        var tup    = new Comparable [column.length];
+        var colPos = match (column);
+        for (var j = 0; j < column.length; j++) tup [j] = t [colPos [j]];
+        return tup;
+    } // extract
+
+    /************************************************************************************
+     * Check the size of the tuple (number of elements in array) as well as the type of
+     * each value to ensure it is from the right domain. 
+     *
+     * @param t  the tuple as a array of attribute values
+     * @return  whether the tuple has the right size and values that comply
+     *          with the given domains
+     */
+    private boolean typeCheck (Comparable [] t)
+    { 
+        //  T O   B E   I M P L E M E N T E D 
+
+        return true;      // change once implemented
+    } // typeCheck
+
+    /************************************************************************************
+     * Find the classes in the "java.lang" package with given names.
+     *
+     * @param className  the array of class name (e.g., {"Integer", "String"})
+     * @return  an array of Java classes
+     */
+    private static Class [] findClass (String [] className)
+    {
+        var classArray = new Class [className.length];
+
+        for (var i = 0; i < className.length; i++) {
+            try {
+                classArray [i] = Class.forName (STR."java.lang.\{className [i]}");
+            } catch (ClassNotFoundException ex) {
+                out.println (STR."findClass: \{ex}");
+            } // try
+        } // for
+
+        return classArray;
+    } // findClass
+
+    /************************************************************************************
+     * Extract the corresponding domains.
+     *
+     * @param colPos  the column positions to extract.
+     * @param group   where to extract from
+     * @return  the extracted domains
+     */
+    private Class [] extractDom (int [] colPos, Class [] group)
+    {
+        var obj = new Class [colPos.length];
+
+        for (var j = 0; j < colPos.length; j++) {
+            obj [j] = group [colPos [j]];
+        } // for
+
+        return obj;
+    } // extractDom
+
+} // Table
+